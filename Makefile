--- conflicted
+++ resolved
@@ -5,11 +5,4 @@
 	go build -o bulk-delete ./cmd/bulk-delete
 
 clean:
-<<<<<<< HEAD
-	rm -f zmux-server bulk-delete
-
-generate-docs:
-	cd devtools/specs && npx apibake channels.b2b.openapi.yaml --title 'Zmux Channels – Client API' --subtitle 'v1.0.0'
-=======
-	rm -f zmux-server
->>>>>>> 6b5cf7d5
+	rm -f zmux-server bulk-delete